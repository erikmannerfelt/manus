--- conflicted
+++ resolved
@@ -10,11 +10,8 @@
 tectonic = "0.4.1"
 handlebars = "*"
 serde_json = "*"
-<<<<<<< HEAD
 toml = "*"
-=======
 eval = "*"
->>>>>>> 3f0f8e60
 
 [dependencies.clap]
 version = "3.0.0-beta.2"
